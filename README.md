--- conflicted
+++ resolved
@@ -3,11 +3,6 @@
 This library is to provide a number gesture/interaction functions for Appium mobile automation.  
 The gestures are platform agnostic, which allows the user to provide a WebElement - or locators for both Android and iOS in the same function call.  
 
-<<<<<<< HEAD
-=======
-**Note:** This documentation is for the upcoming v0.2.0 release. It is available on [TestPyPi](https://test.pypi.org/project/appium-gesture-actions/0.2.0/)
-
->>>>>>> 45808e56
 ## Available Functions
 
 ### Swipe Gestures
@@ -79,10 +74,7 @@
 - [x] Add documentation
 - [x] Add examples for other gestures
 - [x] Return bool for most functions
-<<<<<<< HEAD
 - [ ] Return WebElement on `element_into_view()`
-=======
->>>>>>> 45808e56
 - [ ] Completely rewrite the tests
 - [ ] Allow for the specifying of values in sub-classes (such as `_max_attempts` or `CROP_FACTOR_` in `SwipeGestures`)
 - [ ] Reduce minimum Python version
@@ -121,8 +113,7 @@
         # Pinch
         action.pinch.open(image_element)
 
-<<<<<<< HEAD
-        # Scroll to Element (Android - UiAutomator)
+        # Scroll to Element (Android - UiAutomator) (Android)
         action.swipe.element_into_view(
             value_a="Save",
             locator_method_a=AppiumBy.ANDROID_UIAUTOMATOR,
@@ -134,17 +125,11 @@
             value_a="//android.widget.ImageView",
             locator_method_a=AppiumBy.XPATH,
             direction=SeekDirection.UP,
-=======
-        # Scroll to Element (Android)
-        action.swipe.element_into_view(
-            value_a='"Save"',
-            locator_method_a=AppiumBy.ANDROID_UIAUTOMATOR,
-            ui_selector=UiSelector.DESC
->>>>>>> 45808e56
         )
 
         # Scroll to Element (Multi-platform, single code base)
         action.swipe.element_into_view(
+            value_a='//android.widget.Button[@content-desc="Save"]',
             value_a='//android.widget.Button[@content-desc="Save"]',
             value_i='label == \'Submit\''
             locator_method_a=AppiumBy.XPATH,
